package com.lambdaworks.redis;

import static com.google.common.base.Preconditions.checkState;

import java.lang.reflect.Constructor;
import java.net.SocketAddress;
<<<<<<< HEAD
=======
import java.util.concurrent.Callable;
>>>>>>> 215dbee2
import java.util.concurrent.ThreadFactory;

import io.netty.channel.Channel;
import io.netty.channel.EventLoopGroup;
import io.netty.util.internal.logging.InternalLogger;
import io.netty.util.internal.logging.InternalLoggerFactory;

/**
 * Wraps and provides Epoll classes. This is to protect the user from {@link ClassNotFoundException}'s caused by the absence of
 * the {@literal netty-transport-native-epoll} library during runtime. Internal API.
 * 
 * @author <a href="mailto:mpaluch@paluch.biz">Mark Paluch</a>
 */
public class EpollProvider {

    protected static final InternalLogger logger = InternalLoggerFactory.getInstance(EpollProvider.class);

    public final static Class<EventLoopGroup> epollEventLoopGroupClass;
    public final static Class<Channel> epollDomainSocketChannelClass;
    public final static Class<SocketAddress> domainSocketAddressClass;
    static {

        epollEventLoopGroupClass = getClass("io.netty.channel.epoll.EpollEventLoopGroup");
        epollDomainSocketChannelClass = getClass("io.netty.channel.epoll.EpollDomainSocketChannel");
        domainSocketAddressClass = getClass("io.netty.channel.unix.DomainSocketAddress");
        if (epollDomainSocketChannelClass == null || epollEventLoopGroupClass == null) {
            logger.debug("Starting without optional Epoll library");
        }
    }

    /**
     * Try to load class {@literal className}.
     * 
     * @param className
     * @param <T> Expected return type for casting.
     * @return instance of {@literal className} or null
     */
    @SuppressWarnings("unchecked")
    private static <T> Class<T> getClass(String className) {
        try {
            return (Class) JavaRuntime.forName(className);
        } catch (ClassNotFoundException e) {
            logger.debug("Cannot load class " + className, e);
        }
        return null;
    }

    /**
     * Check whether the Epoll library is available on the class path.
     * 
     * @throws IllegalStateException if the {@literal netty-transport-native-epoll} library is not available
     * 
     */
    static void checkForEpollLibrary() {

        checkState(domainSocketAddressClass != null && epollDomainSocketChannelClass != null,
                "Cannot connect using sockets without the optional netty-transport-native-epoll library on the class path");
    }

    static SocketAddress newSocketAddress(String socketPath) {
        return get(() -> {
            Constructor<SocketAddress> constructor = domainSocketAddressClass.getConstructor(String.class);
            return constructor.newInstance(socketPath);
        });
    }

    public static EventLoopGroup newEventLoopGroup(int nThreads, ThreadFactory threadFactory) {

        try {
            Constructor<EventLoopGroup> constructor = epollEventLoopGroupClass
                    .getConstructor(Integer.TYPE, ThreadFactory.class);
            return constructor.newInstance(nThreads, threadFactory);
        } catch (Exception e) {
            throw new IllegalStateException(e);
        }
    }

<<<<<<< HEAD
    public static EventLoopGroup newEventLoopGroup(int nThreads, ThreadFactory threadFactory) {

        try {
            Constructor<EventLoopGroup> constructor = epollEventLoopGroupClass
                    .getConstructor(Integer.TYPE, ThreadFactory.class);
            return constructor.newInstance(nThreads, threadFactory);
=======
    private static <V> V get(Callable<V> supplier) {
        try {
            return supplier.call();
>>>>>>> 215dbee2
        } catch (Exception e) {
            throw new IllegalStateException(e);
        }
    }
}<|MERGE_RESOLUTION|>--- conflicted
+++ resolved
@@ -4,10 +4,7 @@
 
 import java.lang.reflect.Constructor;
 import java.net.SocketAddress;
-<<<<<<< HEAD
-=======
 import java.util.concurrent.Callable;
->>>>>>> 215dbee2
 import java.util.concurrent.ThreadFactory;
 
 import io.netty.channel.Channel;
@@ -45,7 +42,6 @@
      * @param <T> Expected return type for casting.
      * @return instance of {@literal className} or null
      */
-    @SuppressWarnings("unchecked")
     private static <T> Class<T> getClass(String className) {
         try {
             return (Class) JavaRuntime.forName(className);
@@ -85,18 +81,9 @@
         }
     }
 
-<<<<<<< HEAD
-    public static EventLoopGroup newEventLoopGroup(int nThreads, ThreadFactory threadFactory) {
-
-        try {
-            Constructor<EventLoopGroup> constructor = epollEventLoopGroupClass
-                    .getConstructor(Integer.TYPE, ThreadFactory.class);
-            return constructor.newInstance(nThreads, threadFactory);
-=======
     private static <V> V get(Callable<V> supplier) {
         try {
             return supplier.call();
->>>>>>> 215dbee2
         } catch (Exception e) {
             throw new IllegalStateException(e);
         }
