// Copyright (C) 2011 - Will Glozer.  All rights reserved.

package com.lambdaworks.redis;

import static org.assertj.core.api.Assertions.assertThat;

import java.io.*;
import java.nio.ByteBuffer;
import java.nio.charset.Charset;
import java.util.List;
import java.util.concurrent.TimeUnit;

<<<<<<< HEAD
import com.lambdaworks.redis.codec.ByteArrayCodec;
import com.lambdaworks.redis.protocol.SetArgs;
=======
import com.lambdaworks.redis.api.StatefulRedisConnection;
import com.lambdaworks.redis.api.sync.RedisCommands;
>>>>>>> 215dbee2
import org.junit.Test;

import com.lambdaworks.redis.codec.ByteArrayCodec;
import com.lambdaworks.redis.codec.CompressionCodec;
import com.lambdaworks.redis.codec.RedisCodec;
import rx.observers.TestSubscriber;

public class CustomCodecTest extends AbstractRedisClientTest {

    @Test
    public void testJavaSerializer() throws Exception {
        StatefulRedisConnection<String, Object> redisConnection = client.connect(new SerializedObjectCodec());
        RedisCommands<String, Object> sync = redisConnection.sync();
        List<String> list = list("one", "two");
        sync.set(key, list);

        assertThat(sync.get(key)).isEqualTo(list);
        assertThat(sync.set(key, list)).isEqualTo("OK");
        assertThat(sync.set(key, list, SetArgs.Builder.ex(1))).isEqualTo("OK");

        redisConnection.close();
    }

    @Test
    public void testJavaSerializerRx() throws Exception {
        StatefulRedisConnection<String, Object> redisConnection = client.connect(new SerializedObjectCodec());
        List<String> list = list("one", "two");

        TestSubscriber<String> subscriber = TestSubscriber.create();

        redisConnection.reactive().set(key, list, SetArgs.Builder.ex(1)).subscribe(subscriber);
        subscriber.awaitTerminalEvent(1, TimeUnit.SECONDS);
        subscriber.assertCompleted();
        subscriber.assertValue("OK");

        redisConnection.close();
    }

    @Test
    public void testDeflateCompressedJavaSerializer() throws Exception {
        RedisCommands<String, Object> connection = client.connect(
                CompressionCodec.valueCompressor(new SerializedObjectCodec(), CompressionCodec.CompressionType.DEFLATE)).sync();
        List<String> list = list("one", "two");
        connection.set(key, list);
        assertThat(connection.get(key)).isEqualTo(list);

        connection.close();
    }

    @Test
<<<<<<< HEAD
    public void testJavaSerializer() throws Exception {
        RedisConnection<String, Object> connection = client.connect(new SerializedObjectCodec());

        List<String> list = list("one", "two");
        connection.set(key, list);

        assertThat(connection.get(key)).isEqualTo(list);
        assertThat(connection.set(key, list)).isEqualTo("OK");
        assertThat(connection.set(key, list, SetArgs.Builder.ex(1))).isEqualTo("OK");

        connection.close();
    }

    @Test
    public void testDeflateCompressedJavaSerializer() throws Exception {
        RedisConnection<String, Object> connection = client.connect(CompressionCodec.valueCompressor(
                new SerializedObjectCodec(), CompressionCodec.CompressionType.DEFLATE));
=======
    public void testGzipompressedJavaSerializer() throws Exception {
        RedisCommands<String, Object> connection = client.connect(
                CompressionCodec.valueCompressor(new SerializedObjectCodec(), CompressionCodec.CompressionType.GZIP)).sync();
>>>>>>> 215dbee2
        List<String> list = list("one", "two");
        connection.set(key, list);
        assertThat(connection.get(key)).isEqualTo(list);

        connection.close();
<<<<<<< HEAD
    }

    @Test
    public void testGzipompressedJavaSerializer() throws Exception {
        RedisConnection<String, Object> connection = client.connect(CompressionCodec.valueCompressor(
                new SerializedObjectCodec(), CompressionCodec.CompressionType.GZIP));
        List<String> list = list("one", "two");
        connection.set(key, list);
        assertThat(connection.get(key)).isEqualTo(list);

        connection.close();
=======
>>>>>>> 215dbee2
    }

    @Test
    public void testByteCodec() throws Exception {
        RedisConnection<byte[], byte[]> connection = client.connect(new ByteArrayCodec()).sync();
        String value = "üöäü+#";
        connection.set(key.getBytes(), value.getBytes());
        assertThat(connection.get(key.getBytes())).isEqualTo(value.getBytes());

        List<byte[]> keys = connection.keys(key.getBytes());
        assertThat(keys).contains(key.getBytes());
    }

    public class SerializedObjectCodec implements RedisCodec<String, Object> {
        private Charset charset = Charset.forName("UTF-8");

        @Override
        public String decodeKey(ByteBuffer bytes) {
            return charset.decode(bytes).toString();
        }

        @Override
        public Object decodeValue(ByteBuffer bytes) {
            try {
                byte[] array = new byte[bytes.remaining()];
                bytes.get(array);
                ObjectInputStream is = new ObjectInputStream(new ByteArrayInputStream(array));
                return is.readObject();
            } catch (Exception e) {
                return null;
            }
        }

        @Override
        public ByteBuffer encodeKey(String key) {
            return charset.encode(key);
        }

        @Override
        public ByteBuffer encodeValue(Object value) {
            try {
                ByteArrayOutputStream bytes = new ByteArrayOutputStream();
                ObjectOutputStream os = new ObjectOutputStream(bytes);
                os.writeObject(value);
                return ByteBuffer.wrap(bytes.toByteArray());
            } catch (IOException e) {
                return null;
            }
        }
    }
}<|MERGE_RESOLUTION|>--- conflicted
+++ resolved
@@ -4,19 +4,18 @@
 
 import static org.assertj.core.api.Assertions.assertThat;
 
-import java.io.*;
+import java.io.ByteArrayInputStream;
+import java.io.ByteArrayOutputStream;
+import java.io.IOException;
+import java.io.ObjectInputStream;
+import java.io.ObjectOutputStream;
 import java.nio.ByteBuffer;
 import java.nio.charset.Charset;
 import java.util.List;
 import java.util.concurrent.TimeUnit;
 
-<<<<<<< HEAD
-import com.lambdaworks.redis.codec.ByteArrayCodec;
-import com.lambdaworks.redis.protocol.SetArgs;
-=======
 import com.lambdaworks.redis.api.StatefulRedisConnection;
 import com.lambdaworks.redis.api.sync.RedisCommands;
->>>>>>> 215dbee2
 import org.junit.Test;
 
 import com.lambdaworks.redis.codec.ByteArrayCodec;
@@ -67,48 +66,14 @@
     }
 
     @Test
-<<<<<<< HEAD
-    public void testJavaSerializer() throws Exception {
-        RedisConnection<String, Object> connection = client.connect(new SerializedObjectCodec());
-
-        List<String> list = list("one", "two");
-        connection.set(key, list);
-
-        assertThat(connection.get(key)).isEqualTo(list);
-        assertThat(connection.set(key, list)).isEqualTo("OK");
-        assertThat(connection.set(key, list, SetArgs.Builder.ex(1))).isEqualTo("OK");
-
-        connection.close();
-    }
-
-    @Test
-    public void testDeflateCompressedJavaSerializer() throws Exception {
-        RedisConnection<String, Object> connection = client.connect(CompressionCodec.valueCompressor(
-                new SerializedObjectCodec(), CompressionCodec.CompressionType.DEFLATE));
-=======
     public void testGzipompressedJavaSerializer() throws Exception {
         RedisCommands<String, Object> connection = client.connect(
                 CompressionCodec.valueCompressor(new SerializedObjectCodec(), CompressionCodec.CompressionType.GZIP)).sync();
->>>>>>> 215dbee2
         List<String> list = list("one", "two");
         connection.set(key, list);
         assertThat(connection.get(key)).isEqualTo(list);
 
         connection.close();
-<<<<<<< HEAD
-    }
-
-    @Test
-    public void testGzipompressedJavaSerializer() throws Exception {
-        RedisConnection<String, Object> connection = client.connect(CompressionCodec.valueCompressor(
-                new SerializedObjectCodec(), CompressionCodec.CompressionType.GZIP));
-        List<String> list = list("one", "two");
-        connection.set(key, list);
-        assertThat(connection.get(key)).isEqualTo(list);
-
-        connection.close();
-=======
->>>>>>> 215dbee2
     }
 
     @Test
